/**
 * Abstract base class for rendering SELECT-element based list components.
 * This class should not be extended by developers, the implementation is subject to change.
 */
Echo.Sync.ListComponent = Core.extend(Echo.Render.ComponentSync, {

    $static: {
    
        /** 
         * Alternate rendering: default border style.
         * @type #Border
         */
        DEFAULT_DIV_BORDER: "1px solid #7f7f7f",
        
        /** 
         * Alternate rendering: default selected item background.
         * @type #Color
         */
        DEFAULT_SELECTED_BACKGROUND: "#0a246a",
        
        /** 
         * Alternate rendering: default selected item foreground.
         * @type #Color
         */
        DEFAULT_SELECTED_FOREGROUND: "#ffffff"
    },

    $abstract: {
        
        /**
         * Flag indicating whether the component should be rendered as a list box (true) or select field (false).
         * @type Boolean
         */
        listBox: null
    },
    
    /**
     * Flag indicating that one or more of the items in the list component has been rendered with a selected appearance.
     * @type Boolean
     */
    _hasRenderedSelectedItems: false,
    
    /**
     * Flag indicating whether multiple selection is allowed (for listboxes).
     * @type Boolean
     */
    _multipleSelect: false,
    
    /**
     * Flag indicating that selection should be determined based on "selectedId"
     * property rather than "selection" property.  This flag is enabled when
     * "selectedId" is updated and disabled when an item is selected by the user.
     * @type Boolean
     */
    _selectedIdPriority: false,

    /**
     * Flag indicating that component will be rendered as a DHTML-based ListBox.
     * This form of rendering is necessary on Internet Explorer 6 browsers due to unstable
     * code in this web browser when using listbox-style SELECT elements.
     * @type Boolean
     */
    _alternateRender: false,
    
    /**
     * The "main" element upon which contains items and upon which listeners are registered.  
     * For normal rendering, this is the SELECT, which directly contains individual OPTION elements.
     * For the alternate rendering, this is the TABLE, whose TBODY element contains individual
     * TR elements that represent options.
     * @type Element
     */
    _element: null,
    
    /**
     * Rendered DIV element
     * When in alternate mode than as an IE6 work-around
     * Otherwise as element on where to apply the boxshadow property
     * @type Element.
     */
    _div: null,
    
    /**
     * Rendered focus state of component, based on received DOM focus/blur events.
     * @type Boolean
     */
    _focused: false,
    
    /**
     * Determines current selection state.
     * By default, the value of the "selection" property of the component is returned.
     * If the _selectedIdPriorirty flag is set, or if the "selection" property has no value,
     * then selection is determined based on the "selectedId" property of the component.
     * 
     * @return the selection, either an integer index or array of indices
     */
    _getSelection: function() {
        // Retrieve selection from "selection" property.
        var selection = this._selectedIdPriority ? null : this.component.get("selection");
        
        if (selection == null) {
            // If selection is now in "selection" property, query "selectedId" property.
            var selectedId = this.component.get("selectedId");

            if (selectedId) {
                // If selectedId property is set, find item with corresponding id.
                var items = this.component.get("items");

                for (var i = 0; i < items.length; ++i) {
                    if (items[i].id == selectedId) {
                        selection = i;
                        break;
                    }
                }
            }
            
            // If selection is null (selectedId not set, or corresponding item not found),
            // set selection to null/default value.
            if (selection == null) {
                selection = this.listBox ? [] : 0;
            }
        }
        
        return selection;
    },
    
    /** Processes a focus blur event */
    _processBlur: function(e) {
        this._focused = false;
    },
    
    /**
     * Processes a click event.
     * This event handler is registered only in the case of the "alternate" DHTML-based rendered
     * listbox for IE6, i.e., the _alternateRender flag will be true. 
     */
    _processClick: function(e) {
        if (!this.client || !this.client.verifyInput(this.component)) {
            Core.Web.DOM.preventEventDefault(e);
            this._renderSelection();
            return true;
        }
        
        var child = this._div.firstChild;
        var i = 0;
        while (child) {
            if (child == e.target) {
                break;
            }
            child = child.nextSibling;
            ++i;
        }
        if (child == null) {
            return;
        }
        
        if (this._multipleSelect && e.ctrlKey) {
            // Multiple selection and user has pressed ctrl key to select multiple items.
            var selection = this._getSelection();
            if (selection == null) {
                selection = [];
            } else if (!(selection instanceof Array)) {
                selection = [selection];
            } else {
                // Clone array (required to ensure oldValue != newValue on property set).
                selection = selection.slice();
            }
            var arrayIndex = Core.Arrays.indexOf(selection, i); 
            if (arrayIndex == -1) {
                // Add item to selection if not present.
                selection.push(i);
            } else {
                // Remove item from selection if already present.
                selection.splice(arrayIndex, 1);
            }
        } else {
            selection = i;
        }
        
        this._setSelection(selection);
        this.component.doAction();
        this._renderSelection();
    },
    
    /**
     * Processes a selection change event.
     * This event handler is registered only for traditional SELECT elements, i.e., the _alternateRender flag will be false.
     */
    _processChange: function(e) {
        if (!this.client || !this.client.verifyInput(this.component)) {
            Core.Web.DOM.preventEventDefault(e);
            this._renderSelection();
            return false;
        }
        
        var selection;
        if (this._multipleSelect) {
            selection = [];
            for (var i = 0; i < this._element.options.length; ++i) {
                if (this._element.options[i].selected) {
                    selection.push(i);
                }
            }
        } else {
            if (this._element.selectedIndex != -1) {
                selection = this._element.selectedIndex;
            }
        }
    
        this._setSelection(selection);
        this.component.doAction();
    },
    
    /** Processes a focus event */
    _processFocus: function(e) {
        this._focused = true;
        if (!this.client || !this.client.verifyInput(this.component)) {
            return true;
        }
        this.client.application.setFocusedComponent(this.component);
    },
    
    /** IE-specific event handler to prevent mouse-selection of text in DOM-rendered listbox component. */
    _processSelectStart: function(e) {
        Core.Web.DOM.preventEventDefault(e);
    },

    /** @see Echo.Render.ComponentSync#renderAdd */
    renderAdd: function(update, parentElement) {
        this._multipleSelect = this.component.get("selectionMode") == Echo.ListBox.MULTIPLE_SELECTION;
        if (this.listBox && Core.Web.Env.QUIRK_IE_SELECT_LIST_DOM_UPDATE) {
            this._alternateRender = true;
        }
        this._enabled = this.component.isRenderEnabled();
        
        if (this._alternateRender) {
            this._renderMainAsDiv(update, parentElement);
        } else {
            this._renderMainAsSelect(update, parentElement);
        }
    },

    /** @see Echo.Render.ComponentSync#renderDisplay */
    renderDisplay: function() {
        this._renderSelection();
    },
    
    /** @see Echo.Render.ComponentSync#renderDispose */
    renderDispose: function(update) { 
        Core.Web.Event.removeAll(this._element);
        this._element = null;
        Core.Web.Event.removeAll(this._div);
        this._div = null;
    },
    
    /** @see Echo.Render.ComponentSync#renderFocus */
    renderFocus: function() {
        if (this._focused) {
            return;
        }
        
        this._focused = true;
        Core.Web.DOM.focusElement(this._element);
    },
    
    /**
     * Renders a list box as a DIV element containing DIV elements of selectable items.
     * This strategy is used on IE6 due to bugs in this browser's rendering engine.
     * This strategy is used when the _alternateRender flag is true.
     * 
     * @param {Echo.Update.ComponentUpdate} update the update
     * @param {Element} parent the parent DOM element 
     */
    _renderMainAsDiv: function(update, parentElement) {
        this._element = document.createElement("table");
        this._element.id = this.component.renderId;
        
        var tbodyElement = document.createElement("tbody");
        this._element.appendChild(tbodyElement);
        var trElement = document.createElement("tr");
        tbodyElement.appendChild(trElement);
        var tdElement = document.createElement("td");
        trElement.appendChild(tdElement);
        
        this._div = document.createElement("div");
        tdElement.appendChild(this._div);
        
        this._div.style.cssText = "cursor:default;overflow:auto;";
        this._div.style.height = Echo.Sync.Extent.toCssValue(this.component.render("height", "6em"), false, false);
        var width = this.component.render("width");
        if (!Echo.Sync.Extent.isPercent(width)) {
            this._div.style.width = Echo.Sync.Extent.toCssValue(width, true, false);
        }
        if (this._enabled) {
            Echo.Sync.renderComponentDefaults(this.component, this._element);
        } else {
            Echo.Sync.LayoutDirection.render(this.component.getLayoutDirection(), this._element);
            Echo.Sync.Color.render(Echo.Sync.getEffectProperty(this.component, "foreground", "disabledForeground", true), 
                    this._div, "color");
            Echo.Sync.Color.render(Echo.Sync.getEffectProperty(this.component, "background", "disabledBackground", true), 
                    this._div, "backgroundColor");
            Echo.Sync.Font.render(Echo.Sync.getEffectProperty(this.component, "font", "disabledFont", true), this._div);
        }
        Echo.Sync.Border.render(
                Echo.Sync.getEffectProperty(this.component, "border", "disabledBorder", !this._enabled, 
                Echo.Sync.ListComponent.DEFAULT_DIV_BORDER, null), 
                this._div);
        Echo.Sync.Insets.render(this.component.render("insets"), this._div, "padding");

        var items = this.component.get("items");
        if (items) {
            for (var i = 0; i < items.length; ++i) {
                var optionElement = document.createElement("div");
                if (items[i].text) {
                    optionElement.appendChild(document.createTextNode(items[i].text));
                } else {
                    optionElement.appendChild(document.createTextNode(items[i].toString()));
                }
                if (items[i].foreground) {
                    Echo.Sync.Color.render(items[i].foreground, optionElement, "color");
                }
                if (items[i].background) {
                    Echo.Sync.Color.render(items[i].background, optionElement, "backgroundColor");
                }
                if (items[i].font) {
                    Echo.Sync.Font.render(items[i].font, optionElement);
                }
                this._div.appendChild(optionElement);
            }
        }
        
        if (this._enabled) {
            Core.Web.Event.add(this._element, "blur", Core.method(this, this._processBlur), false);
            Core.Web.Event.add(this._element, "focus", Core.method(this, this._processFocus), false);
            Core.Web.Event.add(this._div, "click", Core.method(this, this._processClick), false);
            Core.Web.Event.add(this._div, "selectstart", Core.method(this, this._processSelectStart), false);
        }
        
        parentElement.appendChild(this._element);
    },
    
    /**
     * Renders the list selection component as a standard SELECT element.
     * This strategy is always used in all browsers except IE6, and is used in IE6
     * for drop-down select fields.  IE6 cannot use this strategy for listboxes
     * do to major bugs in this browser (listboxes randomly change back into selectfields
     * when rendered by DOM manipulation).
     * This strategy is used when the _alternateRender flag is false.
     * 
     * @param {Echo.Update.ComponentUpdate} update the update
     * @param {Element} parent the parent DOM element 
     */
    _renderMainAsSelect: function(update, parentElement) {
<<<<<<< HEAD
=======
        this._div = document.createElement("div");
        this._div.style.display = "table";

>>>>>>> 4f0c7098
        this._element = document.createElement("select");
        this._element.id = this.component.renderId;
        this._element.size = this.listBox ? 6 : 1;

        if (!this._enabled) {
            this._element.disabled = true;
        }
        if (this._multipleSelect) {
            this._element.multiple = "multiple";
        }

        this._element.style.height = Echo.Sync.Extent.toCssValue(this.component.render("height"), false, false);
        
        var width = this.component.render("width");
        if (width) {
            if (Echo.Sync.Extent.isPercent(width)) {
                if (!Core.Web.Env.QUIRK_IE_SELECT_PERCENT_WIDTH) {
                    this._element.style.width = width;
                }
            } else {
                this._div.style.width = Echo.Sync.Extent.toCssValue(width, true, false);                
                this._element.style.width = Echo.Sync.Extent.toCssValue(width, true, false);
            }
        }
        if (this._enabled) {
            Echo.Sync.renderComponentDefaults(this.component, this._element);
        } else {
            Echo.Sync.LayoutDirection.render(this.component.getLayoutDirection(), this._element);
            Echo.Sync.Color.render(Echo.Sync.getEffectProperty(this.component, "foreground", "disabledForeground", true), 
                    this._element, "color");
            Echo.Sync.Color.render(Echo.Sync.getEffectProperty(this.component, "background", "disabledBackground", true), 
                    this._element, "backgroundColor");
            Echo.Sync.Font.render(Echo.Sync.getEffectProperty(this.component, "font", "disabledFont", true),this._element);
        }

        //don't use the select field border but the span border instead
        this._element.style.border = "0";
        Echo.Sync.Border.render(Echo.Sync.getEffectProperty(this.component, "border", "disabledBorder", !this._enabled), this._div);
        Echo.Sync.BoxShadow.renderClear(this.component.render("boxShadow"), this._div);
        Echo.Sync.Insets.render(this.component.render("insets"), this._div, "padding");

        var items = this.component.get("items");
        if (items) {
            for (var i = 0; i < items.length; ++i) {
                var optionElement = document.createElement("option");
                if (items[i].text == null) {
                    optionElement.appendChild(document.createTextNode(items[i].toString()));
                } else {
                    optionElement.appendChild(document.createTextNode(items[i].text));
                }
                if (items[i].foreground) {
                    Echo.Sync.Color.render(items[i].foreground, optionElement, "color");
                }
                if (items[i].background) {
                    Echo.Sync.Color.render(items[i].background, optionElement, "backgroundColor");
                }
                if (items[i].font) {
                    Echo.Sync.Font.render(items[i].font, optionElement);
                }
                this._element.appendChild(optionElement);
            }
        }
    
        if (this._enabled) {
            Core.Web.Event.add(this._element, "change", Core.method(this, this._processChange), false);
            Core.Web.Event.add(this._element, "blur", Core.method(this, this._processBlur), false);
            Core.Web.Event.add(this._element, "focus", Core.method(this, this._processFocus), false);
        }

<<<<<<< HEAD
        parentElement.appendChild(this._element);
=======
        this._div.appendChild(this._element);
        parentElement.appendChild(this._div);
>>>>>>> 4f0c7098
    },

    /**
     * Renders the current selection state.
     */
    _renderSelection: function() {
        var selection = this._getSelection(),
            i;
        
        if (this._alternateRender) {
            if (this._hasRenderedSelectedItems) {
                var items = this.component.get("items");
                for (i = 0; i < items.length; ++i) {
                    Echo.Sync.Color.renderClear(items[i].foreground, this._div.childNodes[i], 
                            "color");
                    Echo.Sync.Color.renderClear(items[i].background, this._div.childNodes[i], 
                            "backgroundColor");
                }
            }
            if (selection instanceof Array) {
                for (i = 0; i < selection.length; ++i) {
                    if (selection[i] >= 0 && selection[i] < this._div.childNodes.length) {
                        Echo.Sync.Color.render(Echo.Sync.ListComponent.DEFAULT_SELECTED_FOREGROUND,
                                this._div.childNodes[selection[i]], "color");
                        Echo.Sync.Color.render(Echo.Sync.ListComponent.DEFAULT_SELECTED_BACKGROUND,
                                this._div.childNodes[selection[i]], "backgroundColor");
                    }
                }
            } else if (selection >= 0 && selection < this._div.childNodes.length) {
                Echo.Sync.Color.render(Echo.Sync.ListComponent.DEFAULT_SELECTED_FOREGROUND,
                        this._div.childNodes[selection], "color");
                Echo.Sync.Color.render(Echo.Sync.ListComponent.DEFAULT_SELECTED_BACKGROUND,
                        this._div.childNodes[selection], "backgroundColor");
            }
        } else {
            if (this._hasRenderedSelectedItems) {
                this._element.selectedIndex = -1;
            }
            if (selection instanceof Array) {
                for (i = 0; i < selection.length; ++i) {
                    if (selection[i] >= 0 && selection[i] < this._element.options.length) {
                        this._element.options[selection[i]].selected = true;
                    }
                }
            } else if (selection >= 0 && selection < this._element.options.length) {
                this._element.options[selection].selected = true;
            }
        }
        this._hasRenderedSelectedItems = true;
    },
    
    /** @see Echo.Render.ComponentSync#renderUpdate */
    renderUpdate: function(update) {
        if (update.getUpdatedProperty("selectedId") && !update.getUpdatedProperty("selection")) {
            this._selectedIdPriority = true;
        }
    
        var element = this._alternateRender ? this._element : this._div;
        var containerElement = element.parentNode;
        this.renderDispose(update);
        containerElement.removeChild(element);
        this.renderAdd(update, containerElement);
        if (this._focused) {
            Core.Web.DOM.focusElement(this._element);
        }
        return false; // Child elements not supported: safe to return false.
    },
    
    /**
     * Sets the selection state.
     * Updates values of both "selection" and "selectedId" properties of the component.
     * 
     * @param selection the new selection state, either the selected index or an array of selected indices 
     */
    _setSelection: function(selection) {
        this._selectedIdPriority = false;
    
        var selectedId = null;
        
        if (selection instanceof Array && selection.length == 1) {
            selection = selection[0];
        }
        
        var items = this.component.get("items");
        if (selection instanceof Array) {
            selectedId = [];
            for (var i = 0; i < selection.length; ++i) {
                var selectedIndex = selection[i];
                if (selectedIndex < items.length) {
                    if (items[selectedIndex].id != null) {
                        selectedId.push(items[selectedIndex].id);
                    }
                }
            }
        } else {
            if (selection < items.length) {
                if (items[selection].id != null) {
                    selectedId = items[selection].id;
                }
            }
        }

        this.component.set("selection", selection);
        this.component.set("selectedId", selectedId);
    }
});

/**
 * Component rendering peer: ListBox
 */
Echo.Sync.ListBox = Core.extend(Echo.Sync.ListComponent, {
    
    /** @see Echo.Sync.ListComponent#listBox */
    listBox: true,

    $load: function() {
        Echo.Render.registerPeer("ListBox", this);
    }
});

/**
 * Component rendering peer: SelectField
 */
Echo.Sync.SelectField = Core.extend(Echo.Sync.ListComponent, { 

    /** @see Echo.Sync.ListComponent#listBox */
    listBox: false,

    $load: function() {
        Echo.Render.registerPeer("SelectField", this);
    }
});<|MERGE_RESOLUTION|>--- conflicted
+++ resolved
@@ -350,12 +350,9 @@
      * @param {Element} parent the parent DOM element 
      */
     _renderMainAsSelect: function(update, parentElement) {
-<<<<<<< HEAD
-=======
         this._div = document.createElement("div");
         this._div.style.display = "table";
 
->>>>>>> 4f0c7098
         this._element = document.createElement("select");
         this._element.id = this.component.renderId;
         this._element.size = this.listBox ? 6 : 1;
@@ -425,12 +422,8 @@
             Core.Web.Event.add(this._element, "focus", Core.method(this, this._processFocus), false);
         }
 
-<<<<<<< HEAD
-        parentElement.appendChild(this._element);
-=======
         this._div.appendChild(this._element);
         parentElement.appendChild(this._div);
->>>>>>> 4f0c7098
     },
 
     /**
